--- conflicted
+++ resolved
@@ -14,7 +14,6 @@
 		0967DA681E0488170084F702 /* Method.swift in Sources */ = {isa = PBXBuildFile; fileRef = 0967DA671E0488170084F702 /* Method.swift */; };
 		097E11EE1E05E76900FEB751 /* Typealias.swift in Sources */ = {isa = PBXBuildFile; fileRef = 097E11ED1E05E76900FEB751 /* Typealias.swift */; };
 		097E11F01E05E78600FEB751 /* TypealiasSpec.swift in Sources */ = {isa = PBXBuildFile; fileRef = 097E11EF1E05E78600FEB751 /* TypealiasSpec.swift */; };
-		097E11F31E09EB6900FEB751 /* StencilTemplate.swift in Sources */ = {isa = PBXBuildFile; fileRef = 097E11F21E09EB6900FEB751 /* StencilTemplate.swift */; };
 		097E11F71E0EF63100FEB751 /* MethodSpec.swift in Sources */ = {isa = PBXBuildFile; fileRef = 097E11F61E0EF63100FEB751 /* MethodSpec.swift */; };
 		0984426F1E21B6D90051E1A1 /* TypedSpec.generated.swift in Sources */ = {isa = PBXBuildFile; fileRef = 09B1DD3A1E219EA3009228EE /* TypedSpec.generated.swift */; };
 		098442731E21BF850051E1A1 /* FileParser + AttributesSpec.swift in Sources */ = {isa = PBXBuildFile; fileRef = 098442721E21BF850051E1A1 /* FileParser + AttributesSpec.swift */; };
@@ -26,7 +25,6 @@
 		09C6B0D41E11C1C500246CDF /* ClassSpec.swift in Sources */ = {isa = PBXBuildFile; fileRef = 09C6B0D31E11C1C500246CDF /* ClassSpec.swift */; };
 		58A8D89B0B5015671E6B526C /* Pods_SourceryTests.framework in Frameworks */ = {isa = PBXBuildFile; fileRef = 6F74DA40979C0911C0573C7A /* Pods_SourceryTests.framework */; };
 		985E4D303A731C40BE326E5C /* Pods_Sourcery.framework in Frameworks */ = {isa = PBXBuildFile; fileRef = D7C9B21117B6C7EB409B9D49 /* Pods_Sourcery.framework */; };
-<<<<<<< HEAD
 		C836FCFE1E22A921006066F5 /* Annotations.swift in SwiftTemplates */ = {isa = PBXBuildFile; fileRef = 0911DAF11E212817001FF3EB /* Annotations.swift */; };
 		C894A1A61E1930990098327C /* Coding.generated.swift in Sources */ = {isa = PBXBuildFile; fileRef = C894A1A51E1930990098327C /* Coding.generated.swift */; };
 		C894A1AD1E1931500098327C /* GenerationContext.swift in Sources */ = {isa = PBXBuildFile; fileRef = C894A1AC1E1931500098327C /* GenerationContext.swift */; };
@@ -53,9 +51,6 @@
 		C8E88CAD1E204E8400102D17 /* Typed.generated.swift in SwiftTemplates */ = {isa = PBXBuildFile; fileRef = CDF68B751E1C143D007C5396 /* Typed.generated.swift */; };
 		C8E88CAE1E204ED500102D17 /* Extensions.swift in SwiftTemplates */ = {isa = PBXBuildFile; fileRef = 0911DAEF1E1D90D1001FF3EB /* Extensions.swift */; };
 		C8E88CB01E20579100102D17 /* Path+Extensions.swift in Sources */ = {isa = PBXBuildFile; fileRef = C8E88CAF1E20579100102D17 /* Path+Extensions.swift */; };
-		CD0020EB1D8844B1001CB583 /* GeneratorSpec.swift in Sources */ = {isa = PBXBuildFile; fileRef = E291DF28602426F7A4C8D737 /* GeneratorSpec.swift */; };
-=======
->>>>>>> 91bbdefe
 		CD475D6F1DE9B98B009AD8B0 /* Result in Resources */ = {isa = PBXBuildFile; fileRef = CD475D6E1DE9B98B009AD8B0 /* Result */; };
 		CD53EE661D897C1F00F5886C /* Source in Resources */ = {isa = PBXBuildFile; fileRef = CD53EE651D897C1F00F5886C /* Source */; };
 		CD53EE681D897D2900F5886C /* Templates in Resources */ = {isa = PBXBuildFile; fileRef = CD53EE671D897D2900F5886C /* Templates */; };
@@ -70,6 +65,8 @@
 		CD812F621DFDCDA10088B2F6 /* Equality.generated.swift in Sources */ = {isa = PBXBuildFile; fileRef = CD812F611DFDCDA10088B2F6 /* Equality.generated.swift */; };
 		CD812F671DFDD3990088B2F6 /* Description.generated.swift in Sources */ = {isa = PBXBuildFile; fileRef = CD812F661DFDD3990088B2F6 /* Description.generated.swift */; };
 		CD9C459D1DFAF76D00161C2C /* main.swift in Sources */ = {isa = PBXBuildFile; fileRef = CD9C459C1DFAF76D00161C2C /* main.swift */; };
+		CDBEC15C1E242B9E0090E881 /* StencilTemplate.swift in Sources */ = {isa = PBXBuildFile; fileRef = CDBEC15B1E242B9E0090E881 /* StencilTemplate.swift */; };
+		CDBEC15D1E242C710090E881 /* Attribute.swift in SwiftTemplates */ = {isa = PBXBuildFile; fileRef = 098442741E2241F10051E1A1 /* Attribute.swift */; };
 		CDE812ED1E1127FF00F1FF97 /* Sourcery+PerformanceSpec.swift in Sources */ = {isa = PBXBuildFile; fileRef = CDE812EC1E1127FF00F1FF97 /* Sourcery+PerformanceSpec.swift */; };
 		CDE812EF1E112CC700F1FF97 /* Performance-Code in Resources */ = {isa = PBXBuildFile; fileRef = CDE812EE1E112CC700F1FF97 /* Performance-Code */; };
 		CDF68B761E1C143D007C5396 /* Typed.generated.swift in Sources */ = {isa = PBXBuildFile; fileRef = CDF68B751E1C143D007C5396 /* Typed.generated.swift */; };
@@ -115,6 +112,7 @@
 			dstPath = SwiftTemplateRuntime;
 			dstSubfolderSpec = 7;
 			files = (
+				CDBEC15D1E242C710090E881 /* Attribute.swift in SwiftTemplates */,
 				C894A1C71E198DE70098327C /* Coding.generated.swift in SwiftTemplates */,
 				C8E88CAB1E204E4900102D17 /* Description.generated.swift in SwiftTemplates */,
 				C894A1C41E1989DA0098327C /* SwiftTemplate+Runtime.swift in SwiftTemplates */,
@@ -159,7 +157,6 @@
 		0967DA671E0488170084F702 /* Method.swift */ = {isa = PBXFileReference; fileEncoding = 4; lastKnownFileType = sourcecode.swift; path = Method.swift; sourceTree = "<group>"; };
 		097E11ED1E05E76900FEB751 /* Typealias.swift */ = {isa = PBXFileReference; fileEncoding = 4; lastKnownFileType = sourcecode.swift; path = Typealias.swift; sourceTree = "<group>"; };
 		097E11EF1E05E78600FEB751 /* TypealiasSpec.swift */ = {isa = PBXFileReference; fileEncoding = 4; lastKnownFileType = sourcecode.swift; path = TypealiasSpec.swift; sourceTree = "<group>"; };
-		097E11F21E09EB6900FEB751 /* StencilTemplate.swift */ = {isa = PBXFileReference; fileEncoding = 4; lastKnownFileType = sourcecode.swift; name = StencilTemplate.swift; path = ../../../StencilTemplate.swift; sourceTree = "<group>"; };
 		097E11F61E0EF63100FEB751 /* MethodSpec.swift */ = {isa = PBXFileReference; fileEncoding = 4; lastKnownFileType = sourcecode.swift; path = MethodSpec.swift; sourceTree = "<group>"; };
 		097E11F81E0F01BD00FEB751 /* Diffable.stencil */ = {isa = PBXFileReference; fileEncoding = 4; lastKnownFileType = text; path = Diffable.stencil; sourceTree = "<group>"; };
 		098442721E21BF850051E1A1 /* FileParser + AttributesSpec.swift */ = {isa = PBXFileReference; fileEncoding = 4; lastKnownFileType = sourcecode.swift; path = "FileParser + AttributesSpec.swift"; sourceTree = "<group>"; };
@@ -201,6 +198,7 @@
 		CD9C459C1DFAF76D00161C2C /* main.swift */ = {isa = PBXFileReference; fileEncoding = 4; lastKnownFileType = sourcecode.swift; path = main.swift; sourceTree = "<group>"; };
 		CDBD141D1DFFC2CC00FF9F21 /* Description.stencil */ = {isa = PBXFileReference; fileEncoding = 4; lastKnownFileType = text; path = Description.stencil; sourceTree = "<group>"; };
 		CDBD141E1DFFC2CC00FF9F21 /* Equality.stencil */ = {isa = PBXFileReference; fileEncoding = 4; lastKnownFileType = text; path = Equality.stencil; sourceTree = "<group>"; };
+		CDBEC15B1E242B9E0090E881 /* StencilTemplate.swift */ = {isa = PBXFileReference; fileEncoding = 4; lastKnownFileType = sourcecode.swift; path = StencilTemplate.swift; sourceTree = "<group>"; };
 		CDE812EC1E1127FF00F1FF97 /* Sourcery+PerformanceSpec.swift */ = {isa = PBXFileReference; fileEncoding = 4; lastKnownFileType = sourcecode.swift; path = "Sourcery+PerformanceSpec.swift"; sourceTree = "<group>"; };
 		CDE812EE1E112CC700F1FF97 /* Performance-Code */ = {isa = PBXFileReference; lastKnownFileType = folder; path = "Performance-Code"; sourceTree = "<group>"; };
 		CDF68B731E1C137E007C5396 /* Typed.stencil */ = {isa = PBXFileReference; fileEncoding = 4; lastKnownFileType = text; path = Typed.stencil; sourceTree = "<group>"; };
@@ -446,7 +444,7 @@
 			isa = PBXGroup;
 			children = (
 				E291DF7A5CF2FE34B8457DD3 /* Utils */,
-				097E11F21E09EB6900FEB751 /* StencilTemplate.swift */,
+				CDBEC15B1E242B9E0090E881 /* StencilTemplate.swift */,
 			);
 			path = Stencil;
 			sourceTree = "<group>";
@@ -742,7 +740,6 @@
 				C894A1B11E19326C0098327C /* SwiftTemplate+Runtime.swift in Sources */,
 				CD812F621DFDCDA10088B2F6 /* Equality.generated.swift in Sources */,
 				E291D8C0F0FE5B3DF91025CC /* Generator.swift in Sources */,
-				097E11F31E09EB6900FEB751 /* StencilTemplate.swift in Sources */,
 				C894A1AD1E1931500098327C /* GenerationContext.swift in Sources */,
 				C894A1A61E1930990098327C /* Coding.generated.swift in Sources */,
 				CD812F5A1DFDCC1A0088B2F6 /* AccessLevel.swift in Sources */,
@@ -762,6 +759,7 @@
 				E291DF1320ACA969F7A8CBAE /* AnnotationsParser.swift in Sources */,
 				E291D8DB06EC63770326562B /* Type+Stencil.swift in Sources */,
 				E291DBF5DD36D79E01E41270 /* TypeReflectionBox.swift in Sources */,
+				CDBEC15C1E242B9E0090E881 /* StencilTemplate.swift in Sources */,
 				E291D33EA3BB6FC777B3950E /* FolderWatcher.swift in Sources */,
 			);
 			runOnlyForDeploymentPostprocessing = 0;
@@ -783,11 +781,8 @@
 				0984426F1E21B6D90051E1A1 /* TypedSpec.generated.swift in Sources */,
 				E291DC5F2343BF3DE3334986 /* Stubs.swift in Sources */,
 				097E11F01E05E78600FEB751 /* TypealiasSpec.swift in Sources */,
-<<<<<<< HEAD
+				098442731E21BF850051E1A1 /* FileParser + AttributesSpec.swift in Sources */,
 				C894A1B51E1932E90098327C /* SwiftTemplateSpecs.swift in Sources */,
-=======
-				098442731E21BF850051E1A1 /* FileParser + AttributesSpec.swift in Sources */,
->>>>>>> 91bbdefe
 				E291D1C26BD65C6E109966AF /* CustomMatchers.swift in Sources */,
 				E291DCD43D41B7F8D7AAF7B9 /* DiffableSpec.swift in Sources */,
 				E291D90EC943AC5CBA99899A /* ComposerSpec.swift in Sources */,
