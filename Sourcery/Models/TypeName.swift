--- conflicted
+++ resolved
@@ -27,18 +27,6 @@
 final class TypeName: NSObject, AutoDiffable, NSCoding {
     let name: String
 
-<<<<<<< HEAD
-    init(name: String) {
-        self.name = name
-    }
-
-    convenience init(_ name: String) {
-        self.init(name: name)
-    }
-
-    /// sourcery: skipEquality
-    /// sourcery: skipDescription
-=======
     /// Actual type name if given type name is type alias
     // sourcery: skipEquality
     var actualTypeName: TypeName?
@@ -48,7 +36,6 @@
     }
 
     // sourcery: skipEquality
->>>>>>> 1afe1232
     var isOptional: Bool {
         if name.hasSuffix("?") || name.hasPrefix("Optional<") {
             return true
@@ -87,9 +74,8 @@
     override var description: String {
         return name
     }
-<<<<<<< HEAD
 
-    // 
+    // serialization {
     required init?(coder aDecoder: NSCoder) {
 
         self.name = aDecoder.decode(forKey: "name")
@@ -101,7 +87,7 @@
         aCoder.encode(self.name, forKey: "name")
 
     }
-=======
+    // }
 }
 
 final class TupleType: NSObject, AutoDiffable {
@@ -128,5 +114,4 @@
         self.elements = elements
     }
 
->>>>>>> 1afe1232
 }