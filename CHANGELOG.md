# Sourcery CHANGELOG

---

## Master

### New Features

<<<<<<< HEAD
- Added support for scanning multiple targets
=======
- Added `isMutable` property for `Variable`
>>>>>>> c18fa59a
- Added support for inline code generation without requiring explicit `// sourcery:inline` comments in the source files. To use, use `sourcery:inline:auto` in a template: `// sourcery:inline:auto:MyType`

## 0.5.9

### New Features

- Added flag to check if `TypeName` is dictionary
- Added support for multiple sources and templates paths, sources, templates and output paths now should be provided with `--sources`, `--templates` and `--output` options
- Added support for YAML file configuration
- Added generation of non-swift files using `sourcery:file` annotation

### Bug Fixes

- Fixed observing swift and js templates
- Fixed parsing generic array types
- Fixed using dictionary in annotations

## 0.5.8

### New Features

- Added parsing array types
- Added support for JavaScript templates (using EJS)

### Bug Fixes

- Fixed escaping variables with reserved names
- Fixed duplicated methods and variables in `allMethods` and `allVariables`
- Fixed trimming attributes in type names

## 0.5.7

### Bug Fixes
- Cache initial file contents, including the inline generated ranges so that they are always up to date

## 0.5.6

### New Features

- Added per file code generation

### Bug Fixes

- Fixed parsing annotations with complex content
- Fixed inline parser using wrong caching logic

## 0.5.5

### New Features

- Sourcery will no longer write files if content didn't change, this improves behaviour of things depending on modification date like Xcode, Swiftlint.

### Internal changes

- Improved support for contained types

### Bug Fixes

- Fixes cache handling that got broken in 0.5.4

## 0.5.4

### New Features

- Added inline code generation
- Added `isClosure` property to `TypeName` to detect closure types

### Bug Fixes

- Fixed parsing of associated values separater by newlines
- Fixed preserving order of inherited types
- Improved support for throwing methods in protocols
- Fixed extracting parameters of methods with closures in their bodies
- Fixed extracting method return types of tuple types
- Improved support for typealises as tuple elements types
- Method parameters with `_` argument label will now have `nil` in `argumentLabel` property
- Improved support for generic methods
- Improved support for contained types

### Internal changes

- adjusted internal templates and updated generated code
- moved methods parsing related tests in a separate spec

## 0.5.3

### New Features
- Added support for method return types with `throws` and `rethrows`
- Added a new filter `replace`. Usage: `{{ name|replace:"substring","replacement" }}` - replaces occurrences of `substring` with `replacement` in `name` (case sensitive)
- Improved support for inferring types of variables with initial values
- Sourcery is now bundling a set of example templates, you can access them in Templates folder.
- We now use parallel parsing and cache source artifacts. This leads to massive performance improvements:
- e.g. on big codebase of over 300 swift files:
```
Sourcery 0.5.2
Processing time 8.69941002130508 seconds

Sourcery 0.5.3
First time 4.69904798269272 seconds
Subsequent time: 0.882099032402039 seconds
```

### Bug Fixes
- Method `accessLevel` was not exposed as string so not accessible properly via templates, fixed that.
- Fixes on Swift Templates

## 0.5.2

### New Features

- Added support for `ImplicitlyUnwrappedOptional`
- `actualTypeName` property of `Method.Parameter`, `Variable`, `Enum.Case.AssociatedValue`, `TupleType.Element` now returns `typeName` if type is not a type alias
- `Enum` now contains type information for its raw value type. `rawType` now return `Type` object, `rawTypeName` returns its `TypeName`
- Added `annotated` filter to filter by annotations
- Added negative filters counterparts
- Added support for attributes, i.e. `@escaping`
- Experimental support for Swift Templates

- Swift Templates are now supported

```
<% for type in types.classes { %>
    extension <%= type.name %>: Equatable {}

    <% if type.annotations["showComment"] != nil { %> // <%= type.name %> has Annotations <% } %>

        func == (lhs: <%= type.name %>, rhs: <%= type.name %>) -> Bool {
    <% for variable in type.variables { %> if lhs.<%= variable.name %> != rhs.<%= variable.name %> { return false }
        <% } %>
        return true
    }
<% } %>
```

### 0.5.1

### New Features
- Variables with default initializer are now supported, e.g. `var variable = Type(...)`
- Added support for special escaped names in enum cases e.g. `default` or `for`
- Added support for tuple types and `tuple` filter for variables
- Enum associated values now have `localName` and `externalName` properties.
- Added `actualTypeName` for `TypeName` that is typealias
- Added `implements`, `inherits` and `based` filters

### Bug Fixes
- Using protocols doesn't expose variables using KVC, which meant some of the typeName properties weren't accessible via Templates, we fixed that using Sourcery itself to generate specific functions.
- Fixed parsing typealiases for tuples and closure types
- Fixed parsing associated values of generic types

### Internal Changes
- Performed significant refactoring and simplified mutations in parsers

## 0.5.0
- You can now pass arbitrary values to templates with `--args` argument.
- Added `open` access level
- Type `inherits` and `implements` now allow you to access full type information, not just name
- Type `allVariables` will now include all variables, including those inherited from supertype and known protocols.
- Type `allMethods` will now include all methods, including those inherited from supertype and known protocols.
- AssociatedValue exposes `unwrappedTypeName`, `isOptional`
- New Available stencil filters:
  - `static`, `instance`, `computed`, `stored` for Variables
  - `enum`, `class`, `struct`, `protocol` for Types
  - `class`, `initializer`, `static`, `instance` for Methods
  - `count` for Arrays, this is used when chaining arrays with filters where Stencil wouldn't allow us to do `.count`, e.g. `{{ variables|instance|count }}`
- Now you can avoid inferring unknown protocols as enum raw types by adding conformance in extension (instead of `enum Foo: Equatable {}` do `enum Foo {}; extension Foo: Equatable {}`)

### Internal changes
- Refactor code around typenames

## 0.4.9

### New Features
- Watch mode now works with folders, reacting to source-code changes and adding templates/source files.
- When using watch mode, status info will be displayed in the generated code so that you don't need to look at console at all.
- You can now access types of enum's associated values
- You can now access type's `methods` and `initializers`

## 0.4.8

### New Features
- You can now access `supertype` of a class
- Associated values will now automatically use idx as name if no name is provided

### Bug Fixes
- Fix dealing with multibyte characters
- `types.implementing` and `types.based` should include protocols that are based on other protocols

### Internal changes
- TDD Development is now easier thanks to Diffable results, no longer we need to scan wall of text on failures, instead we see exactly what's different.

## 0.4.7

### New Features
- Added `contains`, `hasPrefix`, `hasPrefix` filters

### Bug Fixes
- AccessLevel is now stored as string

## 0.4.6

### Bug Fixes
- Typealiases parsing could cause crash, implemented a workaround for that until we can find a little more reliable solution

## 0.4.5

### New Features

* Swift Package Manager support.

## 0.4.4

### New Features

* Enum cases also have annotation support

### Internal changes

* Improved handling of global and local typealiases.

## 0.4.3

### New Features
* Add upperFirst stencil filter

## 0.4.2

### Bug Fixes

* Fixes a bug with flattening `inherits`, `implements` for protocols implementing other protocols
* Improve `rawType` logic for Enums

### New Features

* Annotations can now be declared also with sections e.g. `sourcery:begin: attribute1, attribute2 = 234`
* Adds scanning class variables as static

### Internal changes

* Refactored models
* Improved performance of annotation scanning

## 0.4.1

### New Features

* Implements inherits, implements, based reflection on each Type
* Flattens inheritance, e.g. Foo implements Decodable, then FooSubclass also implements it

### Internal changes

* Stop parsing private variables as they wouldn't be accessible to code-generated code

## 0.4.0

### New Features

* improve detecting raw type
* add `isGeneric` property

## 0.3.9

### New Features

* Enables support for scanning extensions of unknown type, providing partial metadata via types.based or types.all reflection

## 0.3.8
### New Features

* Adds real type reflection into Variable, not only it's name
* Resolves known typealiases

## 0.3.7
### Bug Fixes

* Fixes a bug that caused Sourcery to drop previous type information when encountering generated code, closes #33

## 0.3.6
### Bug Fixes

* Fixes bug in escaping path
* Fixes missing protocol variant in kind


## 0.3.5

### New Features
* added support for type/variable source annotations
* added property kind to Type, it contains info whether this is struct, class or enum entry
* Automatically skips .swift files that were generated with Sourcery

### Internal changes

* improved detecting enums with rawType<|MERGE_RESOLUTION|>--- conflicted
+++ resolved
@@ -6,12 +6,9 @@
 
 ### New Features
 
-<<<<<<< HEAD
+- Added support for inline code generation without requiring explicit `// sourcery:inline` comments in the source files. To use, use `sourcery:inline:auto` in a template: `// sourcery:inline:auto:MyType`
+- Added `isMutable` property for `Variable`
 - Added support for scanning multiple targets
-=======
-- Added `isMutable` property for `Variable`
->>>>>>> c18fa59a
-- Added support for inline code generation without requiring explicit `// sourcery:inline` comments in the source files. To use, use `sourcery:inline:auto` in a template: `// sourcery:inline:auto:MyType`
 
 ## 0.5.9
 
